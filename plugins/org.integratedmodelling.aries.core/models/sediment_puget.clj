--- conflicted
+++ resolved
@@ -1,487 +1,482 @@
-(ns core.models.sediment-puget
-  (:refer-clojure :rename {count length}) 
-  (:refer tl :only [is? conc])
-  (:refer modelling :only (defscenario defmodel measurement classification categorization 
-                            namespace-ontology ranking numeric-coding binary-coding model
-                            probabilistic-measurement probabilistic-classification probabilistic-ranking 
-                            identification bayesian count))
-  (:refer aries :only (span)))
-
-;; This is the model for Puget Sound.
-
-;; fv - shouldn't this be soilretentionService?
-;; kb - yes, but need to refactor files, as all the concepts are in soilretentionEcology and some concepts are also in 
-;; soilretentionservice -> this was an old naming convention we used, you see it with salmon & nutrients as well ("service"
-;; and "ecology" ontologies that should be merged)
-(namespace-ontology soilretentionEcology)
-
-;; ----------------------------------------------------------------------------------------------
-;; Source model
-;; ----------------------------------------------------------------------------------------------
-
-(defmodel soil-group HydrologicSoilsGroup
-	"Relevant soil group"
-	(classification (ranking habitat:HydrologicSoilsGroup)
-			1       SoilGroupA
-			2       SoilGroupB
-			3       SoilGroupC
-			4       SoilGroupD))
-
-(defmodel slope SlopeClass
-		(classification (measurement geophysics:DegreeSlope "\u00b0")
-			 [0 1.15] 	  Level
-			 [1.15 4.57] 	GentlyUndulating
-			 [4.57 16.70] RollingToHilly
-			 [16.70 :>] 	SteeplyDissectedToMountainous))
-
-(defmodel slope-stability SlopeStabilityClass
-    (classification (numeric-coding habitat:SlopeStability)	 		
-            1           HighSlopeStability
-	 		2           ModerateSlopeStability
-	 		3           LowSlopeStability))
-
-;;This discretization is for SSURGO/STATSGO, paying attention to texture over inclusion of various sized rock fragments.
-(defmodel soil-texture SoilTextureClass
-    (classification (numeric-coding habitat:SoilTexture)
-      #{2 3 8 9 12 13 15 17 18 19 20 21 22 25 26 27 29 31 32 34 35 36 37 39 40 43 47 48 50 51 55 59 62 64 65 66 67 68 69 73 74 75 76 78 79 81 82 84 85 86 87 88 89 91 92 96 98 99 105 107 108 109 110 111 112 114 115 117 118 121 123 125 127 128 129 130 132 133 134 137 139 141 142 143 144 147 150 152 153 154 155 157 159 160 161 162 164 165 167 172 173 175 176 180 184 185 187 190 191 192 195} CoarseSoilTexture
-      #{1 4 5 6 10 11 14 24 28 30 33 38 42 49 57 60 61 63 70 71 72 77 80 83 90 93 94 95 97 102 103 104 116 124 126 140 151 163 166 168 169 179 181 189} MediumSoilTexture
-      #{7 16 23 41 44 45 46 52 53 54 56 58 100 101 106 113 119 120 122 131 135 136 138 145 146 148 149 156 170 171 174 177 182 183 186 188 193 194} FineSoilTexture))
-
-;;Soil erodibility factor from USLE (unitless).
-(defmodel soil-erodibility SoilErodibilityClass
-     (classification (numeric-coding habitat:SoilErodibility)
-       [:< 0.1]    VeryLowSoilErodibility
-       [0.1 0.225]   LowSoilErodibility
-       [0.225 0.3]   ModerateSoilErodibility
-       [0.3 0.375]   HighSoilErodibility
-       [0.375 :>]     VeryHighSoilErodibility))
-
-(defmodel precipitation-annual AnnualPrecipitationClass
-	"FIXME this is annual precipitation."
-	(classification (measurement habitat:AnnualPrecipitation "mm")
-    [:< 600] 	    VeryLowAnnualPrecipitation
-		[600 1200] 	  LowAnnualPrecipitation
-		[1200 1800]   ModerateAnnualPrecipitation
-		[1800 2200] 	HighAnnualPrecipitation
-		[2200 :>] 	  VeryHighAnnualPrecipitation))
-
-(defmodel runoff AnnualRunoffClass
-	(classification (measurement habitat:AnnualRunoff "mm")
-		[0 200] 	    VeryLowAnnualRunoff
-		[200 600] 	  LowAnnualRunoff
-		[600 1200]  	ModerateAnnualRunoff
-		[1200 2400] 	HighAnnualRunoff
-		[2400 :>] 	  VeryHighAnnualRunoff))
-
-;;CANT do a global vegetation type defmodel if classes are different: split this up & use the local
-;; vegetation type defmodel into the BN
-;;Vegetation type
-(defmodel vegetation-type VegetationTypeSedimentPuget
-	"Just a reclass of the NLCD land use layer"
-	(classification (numeric-coding nlcd:NLCDNumeric)
-		#{41 42 43 71 90 95} ForestGrasslandWetland
-		#{52 81}             ShrublandPasture
-		#{21 22 23 24 31 82} CropsBarrenDeveloped))
-
-;;Discretization based on Quinton et al. (1997)
-(defmodel percent-vegetation-cover PercentVegetationCoverClass
-  (classification (ranking habitat:PercentVegetationCover)
-    [70 100 :inclusive]  HighVegetationCover
-    [30 70]              ModerateVegetationCover
-    [0 30]               LowVegetationCover))
-
-(defmodel successional-stage SuccessionalStageClass
-	 (classification (ranking ecology:SuccessionalStage)  
-	 		#{5 6}                            OldGrowth
-	 		4                                 LateSuccession
-	 		3                                 MidSuccession
-            2                                 PoleSuccession
-	 		1                                 EarlySuccession
-	 		#{21 22 23 24 25 26 27 28 40 41}  NoSuccession))
-
-;;Sediment source value - we have evidence for this but can't yet train so keep this commented out for now and use the
-;; undiscretization statement below (?)
-;;(defmodel sediment-source-value-annual SedimentSourceValueAnnualClass
-;; (classification (measurement SedimentSourceValueAnnualClass "kg/ha")
-;;  		0                          NoAnnualSedimentSource
-;;  		[:exclusive 0 30000]       LowAnnualSedimentSource 
-;;  		[30000 100000]             ModerateAnnualSedimentSource
-;;  		[100000 :>]                HighAnnualSedimentSource))
-
-(defmodel sediment-source-value-annual SedimentSourceValueAnnualClass
- (probabilistic-measurement SedimentSourceValueAnnualClass "kg/ha"
-      [0 0.01]                   NoAnnualSedimentSource
-      [0.01 30000]               LowAnnualSedimentSource 
-      [30000 100000]             ModerateAnnualSedimentSource
-      [100000 300000]            HighAnnualSedimentSource))
-
-;; source bayesian model for Puget Sound   	 
-(defmodel source-puget SedimentSourceValueAnnual
-  (bayesian SedimentSourceValueAnnual 
-    :import   "aries.core::SedimentSourceValueAdHoc.xdsl"
-    :keep     (SedimentSourceValueAnnualClass) 
-    :required (SlopeClass)
-    :result   sediment-source-value-annual
-    :context  (soil-group slope soil-texture precipitation-annual vegetation-type percent-vegetation-cover 
-              successional-stage slope-stability)))
-
-;; Add deterministic model for USLE: Have data for it for the western U.S. and globally.
-
-;; ----------------------------------------------------------------------------------------------
-;; Sink model
-;; ----------------------------------------------------------------------------------------------
-
-(defmodel reservoirs-class ReservoirsClass 
-  (classification (binary-coding geofeatures:Reservoir)
-      1          ReservoirPresent
-      :otherwise ReservoirAbsent))
-
-(defmodel stream-gradient StreamGradientClass 
-  (classification (measurement habitat:StreamGradient "\u00b0")
-    [:<   1.15]  LowStreamGradient
-    [1.15 2.86]  ModerateStreamGradient
-    [2.86 :>]    HighStreamGradient))
-
-(defmodel floodplain-vegetation-cover FloodplainVegetationCoverClass 
-  (classification (ranking habitat:PercentFloodplainVegetationCover)
-    [0 20]              VeryLowFloodplainVegetationCover
-    [20 40]             LowFloodplainVegetationCover
-    [40 60]             ModerateFloodplainVegetationCover
-    [60 80]             HighFloodplainVegetationCover
-    [80 100 :inclusive] VeryHighFloodplainVegetationCover))
-
-(defmodel floodplain-width FloodplainWidthClass 
-  (classification (measurement habitat:FloodplainWidth "m")
-    [0 350]     VeryNarrowFloodplain
-    [350 800]   NarrowFloodplain
-    [800 1300]  WideFloodplain
-    [1300 :>]   VeryWideFloodplain))
-
-;;These are arbitrary numbers discretized based on the "low" soil erosion level defined by the US & global datasets, respectively.
-;; Have these numbers reviewed by someone knowledgable about sedimentation.
-(defmodel sediment-sink-annual AnnualSedimentSinkClass 
-  (probabilistic-measurement AnnualSedimentSinkClass "kg/ha"
-       [20000 30000]          HighAnnualSedimentSink
-       [10000 20000]          ModerateAnnualSedimentSink
-       [0.01 10000]           LowAnnualSedimentSink
-       [0 0.01]               NoAnnualSedimentSink)) 
-
-(defmodel sediment-sink-us AnnualSedimentSink
-  (bayesian AnnualSedimentSink    
-    :import  "aries.core::SedimentSink.xdsl"
-    :keep     (AnnualSedimentSinkClass)
-    :required (FloodplainWidthClass)
-    :result   sediment-sink-annual
-    :context  (reservoirs-class stream-gradient floodplain-vegetation-cover floodplain-width)))
-
-;; ----------------------------------------------------------------------------------------------
-;; Use models
-;; ----------------------------------------------------------------------------------------------
-
-(defmodel reservoirs geofeatures:Reservoir
-  (binary-coding geofeatures:Reservoir))
-
-(defmodel floodplains Floodplains
-	(classification (categorization geofeatures:Floodplain)
-			#{"A" "X500"} InFloodplain
-			:otherwise    NotInFloodplain))
-
-(defmodel farmland Farmland
-	"Just a reclass of the regionally appropriate LULC layer"
-	(classification (numeric-coding nlcd:NLCDNumeric)
-		82	       FarmlandPresent
-		:otherwise FarmlandAbsent))
-
-;;Use normal dam storage (ac-ft in the U.S. or m^3 in the rest of the world) as a proxy for 
-;;hyroelectric generation capacity (use) - in reality dam height & flow are important factors but 
-;;we don't have flow data.
-
-;; Need to insert different discretizations for the US and global models
-(defmodel hydroelectric-use-level HydroelectricUseLevel
-  (measurement HydroelectricUseLevel "m^3" :as hydro-use-level))
-
-;; Models farmland in the floodplain via basic spatial overlap.
-(defmodel farmers-deposition-use-puget DepositionProneFarmers 
-  (binary-coding DepositionProneFarmers
-       :context (floodplains farmland)
-<<<<<<< HEAD
-       :state #(if (and (= (tl/conc 'soilRetentionEcology:InFloodplain)    (:floodplains %))
-                        (= (tl/conc 'soilRetentionEcology:FarmlandPresent) (:farmland    %)))
-=======
-       :state #(if (and (= (tl/conc 'soilRetentionEcology:InFloodplain)    (:in-floodplain %))
-                        (= (tl/conc 'soilRetentionEcology:FarmlandPresent) (:farmland-present %)))
->>>>>>> 420fa585
-                    1
-                    0))) 
-
-;; Models farmland in regions with erodible soils, via basic spatial overlap.
-(defmodel farmers-erosion-use-puget ErosionProneFarmers
-  (ranking ErosionProneFarmers
-       :state #(if (= (:farmlandpresent %) 82.0)
-                  (cond (= (:sediment-source-value-annual %) (tl/conc 'sedimentretentionEcology:ModerateAnnualSedimentSource))
-                        1
-                        (= (:sediment-source-value-annual %) (tl/conc 'sedimentretentionEcology:HighAnnualSedimentSource))
-                        2
-                        :otherwise
-                        0)
-                  0)
-       :context ((ranking nlcd:NLCDNumeric :as farmlandpresent))))
-
-;;Still need defmodels for all components of fisheries BNs.  What about deterministic nodes?
-;;Need an undiscretization defmodel before this, for the "observed"? In the long run, could take 2 paths:
-;; 1) ditch fisheries BNs & use source/use models for actual fisheries
-;; 2) use BNs as generalized fisheries impact model.
-;;(defmodel fishermen-use-puget FishermenUse 
-	  ;;(bayesian FishermenUse  
-	 ;; 	:import   "aries.core::SedimentFishermenUse.xdsl"
-	 ;; 	:keep     (FishermenUse)
-	 ;;	 	:context  (lakes rivers coastline coastal-wetlands salmon-spawning-grounds public-access population-density)))
-
-;; ----------------------------------------------------------------------------------------------
-;; Dependencies for the flow model
-;; ----------------------------------------------------------------------------------------------
-
-(defmodel altitude geophysics:Altitude
-  (measurement geophysics:Altitude "m"))	 								
-
-(defmodel levees infrastructure:Levee
-  (binary-coding infrastructure:Levee))
-
-(defmodel streams geofeatures:River
-  (binary-coding geofeatures:River))
-
-;; ---------------------------------------------------------------------------------------------------	 	 	
-;; Top-level service models 
-;; ---------------------------------------------------------------------------------------------------	 	 	
-
-(defmodel reservoir-soil-deposition-data ReservoirSoilDeposition
-   (identification ReservoirSoilDeposition 
-     :context (source-puget sediment-sink-us hydroelectric-use-level levees)))
-
-(defmodel farmland-soil-deposition-data FarmlandSoilDeposition
-   (identification FarmlandSoilDeposition 
-     :context (source-puget sediment-sink-us farmers-deposition-use-puget levees)))
-
-;; Sediment flow model for farmers in floodplains
-(defmodel sediment-farmers BeneficialSedimentTransport ;; or DetrimentalSedimentTransport
-  (span SedimentTransport
-        SedimentSourceValueAnnual
-        DepositionProneFarmers
-        AnnualSedimentSink
-        nil
-        (geophysics:Altitude Floodplains infrastructure:Levee geofeatures:River) 
-        :source-threshold   1000.0 ;;Note that threshold values are different in the Puget sediment SPAN models than in DR or Mg. This is because units are different, so keep these values (or similar ones)
-        :sink-threshold      500.0
-        :use-threshold         0.0
-        :trans-threshold     100.0
-        :source-type        :finite
-        :sink-type          :finite
-        :use-type           :infinite
-        :benefit-type       :rival
-        :downscaling-factor 1
-        :rv-max-states      10
-        :animation?         false
-        :keep (MaximumSedimentSource                       MaximumPotentialDeposition 
-               PotentialSedimentDepositionBeneficiaries    PossibleSedimentFlow
-               PossibleSedimentSource                      PossibleSedimentDepositionBeneficiaries
-               ActualSedimentFlow                          ActualSedimentSource
-               UtilizedDeposition                          ActualSedimentDepositionBeneficiaries
-               UnutilizedSedimentSource                    InaccessibleSedimentDepositionBeneficiaries
-               AbsorbedSedimentFlow                        NegatedSedimentSource
-               LostValuableSediment)
-        ;;:save-file          (str (System/getProperty "user.home") "/sediment_farmers_data.clj")
-        :context (source-puget farmers-deposition-use-puget sediment-sink-us altitude levees streams floodplains)))
-
-;; Sediment flow model for deposition in hydro reservoirs
-(defmodel sediment-reservoirs DetrimentalSedimentTransport
-  (span SedimentTransport
-        SedimentSourceValueAnnual
-        Reservoirs
-        AnnualSedimentSink
-        nil
-        (geophysics:Altitude Floodplains infrastructure:Levee geofeatures:River)
-        :source-threshold   1000.0
-        :sink-threshold      500.0
-        :use-threshold         0.0
-        :trans-threshold     100.0
-        :source-type        :finite
-        :sink-type          :finite
-        :use-type           :infinite
-        :benefit-type       :rival
-        :downscaling-factor 1
-        :rv-max-states      10
-        :animation?         false
-        :keep (MaximumSedimentSource                                MaximumPotentialDeposition 
-               PotentialReducedSedimentDepositionBeneficiaries      PossibleSedimentFlow
-               PossibleSedimentSource                               PossibleReducedSedimentDepositionBeneficiaries
-               ActualSedimentFlow                                   ActualSedimentSource
-               UtilizedDeposition                                   ActualReducedSedimentDepositionBeneficiaries
-               UnutilizedDeposition                                 AbsorbedSedimentFlow
-               NegatedSedimentSource                                BlockedHarmfulSediment)
-        ;;:save-file          (str (System/getProperty "user.home") "/sediment_reservoirs_data.clj")
-        :context (source-puget reservoirs sediment-sink-us altitude levees streams floodplains)))
-
-;; FIXME: There is no WaterIntakeUse observation defined above.
-;; Sediment flow model for assessing turbidity
-(defmodel sediment-turbidity DetrimentalTurbidity
-  (span SedimentTransport
-        SedimentSourceValueAnnual
-        WaterIntakeUse  ;;change the beneficiary group as needed.  This one is for drinking water intakes (though we currently lack information on their location)
-        AnnualSedimentSink 
-        nil
-        (geophysics:Altitude Floodplains infrastructure:Levee geofeatures:River)
-        :source-threshold   1000.0
-        :sink-threshold      500.0
-        :use-threshold         0.0
-        :trans-threshold     100.0
-        :source-type        :finite
-        :sink-type          :finite
-        :use-type           :infinite
-        :benefit-type       :non-rival ;; this will cause the model to store sediment values on users who are not co-located with sinks
-        :downscaling-factor 1
-        :rv-max-states      10
-        :animation?         false
-        :keep (MaximumSedimentSource                            MaximumPotentialDeposition 
-               PotentialReducedTurbidityBeneficiaries           PossibleSedimentFlow
-               PossibleSedimentSource                           PossibleReducedTurbidityBeneficiaries
-               ActualSedimentFlow                               ActualSedimentSource
-               UtilizedDeposition                               ActualReducedTurbidityBeneficiaries
-               UnutilizedDeposition                             AbsorbedSedimentFlow 
-               NegatedSedimentSource                            ReducedTurbidity)
-        ;;:save-file          (str (System/getProperty "user.home") "/sediment_turbidity_data.clj")
-        :context (source-puget sediment-sink-us altitude levees streams floodplains))) ;;change the beneficiary group as needed
-
-;; ----------------------------------------------------------------------------------------------
-;; Scenarios 
-
-;; Observations that are specifically tagged for a scenario will be picked up automatically
-;; instead of the baseline ones.
-;; ----------------------------------------------------------------------------------------------
-
-(defmodel constrained-development-scenario puget:ConstrainedDevelopment
-  (classification (numeric-coding puget:ENVISIONUrbanGrowthLULCConstrained2060) 
-      4                                     puget:HighDensityDevelopedConstrained
-      6                                     puget:ModerateDensityDevelopedConstrained
-      5                                     puget:LowDensityDevelopedConstrained
-      7                                     puget:UrbanOpenSpaceConstrained
-      #{0 1 2 3 8 9 10 11 12 13 14 15 16}   puget:NotDevelopedConstrained))
-
-(defmodel open-development-scenario puget:OpenDevelopment
-  (classification (numeric-coding puget:ENVISIONUrbanGrowthLULCOpen2060) 
-      4                                     puget:HighDensityDevelopedOpen
-      6                                     puget:ModerateDensityDevelopedOpen
-      5                                     puget:LowDensityDevelopedOpen
-      7                                     puget:UrbanOpenSpaceOpen
-      #{0 1 2 3 8 9 10 11 12 13 14 15 16}   puget:NotDevelopedOpen))
-
-(defscenario open-development-sediment
- "Changes values in developed areas to no succession, low canopy cover, moderate hardwood-softwood ratio,low fire frequency, increased greenhouse gas emissions."
-  (model PercentVegetationCover
-    (classification PercentVegetationCover
-        :context (open-development-scenario percent-vegetation-cover)
-        :state #(cond (or (is? (:open-development %) (conc 'puget:HighDensityDevelopedOpen))
-                          (is? (:open-development %) (conc 'puget:ModerateDensityDevelopedOpen)))
-                      (conc 'carbonService:VeryLowVegetationCover)
-                      
-                      (is? (:open-development %) (conc 'puget:LowDensityDevelopedOpen))
-                      (conc 'carbonService:LowVegetationCover)
-
-                      (is? (:open-development %) (conc 'puget:UrbanOpenSpaceOpen))
-                      (conc 'carbonService:ModerateVegetationCover)
-
-                      :otherwise (:percent-vegetation-cover %))))
-  (model SuccessionalStageClass
-    (classification SuccessionalStageClass
-        :context (open-development-scenario successional-stage)
-        :state #(if (or (is? (:open-development %) (conc 'puget:HighDensityDevelopedOpen))
-                        (is? (:open-development %) (conc 'puget:ModerateDensityDevelopedOpen))
-                        (is? (:open-development %) (conc 'puget:LowDensityDevelopedOpen))
-                        (is? (:open-development %) (conc 'puget:UrbanOpenSpaceOpen)))
-                  (conc 'soilretentionEcology:NoSuccession)
-                  (:successional-stage %))))
-  (model HydrologicSoilsGroup
-    (classification HydrologicSoilsGroup
-        :context (open-development-scenario soil-group)
-        :state #(if (or (is? (:open-development %) (conc 'puget:HighDensityDevelopedOpen))
-                        (is? (:open-development %) (conc 'puget:ModerateDensityDevelopedOpen))
-                        (is? (:open-development %) (conc 'puget:LowDensityDevelopedOpen))
-                        (is? (:open-development %) (conc 'puget:UrbanOpenSpaceOpen)))
-                  (conc 'soilretentionEcology:SoilGroupD)
-                  (:soil-group %))))
-  (model VegetationTypeSedimentPuget
-    (classification VegetationTypeSedimentPuget
-        :context (open-development-scenario vegetation-type)
-        :state #(cond (or (is? (:open-development %) (conc 'puget:HighDensityDevelopedOpen))
-                        (is? (:open-development %) (conc 'puget:ModerateDensityDevelopedOpen))
-                        (is? (:open-development %) (conc 'puget:LowDensityDevelopedOpen)))
-                  (conc 'soilretentionEcology:CropsBarrenDeveloped)
-
-                  (is? (:open-development %) (conc 'puget:UrbanOpenSpaceOpen))
-                  (conc 'soilretentionEcology:ForestGrasslandWetland)
-
-                  :otherwise (:vegetation-type %))))
-  (model Farmland
-    (classification Farmland
-        :context (open-development-scenario farmland)
-        :state #(if (or (is? (:open-development %) (conc 'puget:HighDensityDevelopedOpen))
-                        (is? (:open-development %) (conc 'puget:ModerateDensityDevelopedOpen))
-                        (is? (:open-development %) (conc 'puget:LowDensityDevelopedOpen))
-                        (is? (:open-development %) (conc 'puget:UrbanOpenSpaceOpen)))
-                  (conc 'soilretentionEcology:FarmlandAbsent) 
-                  (:farmland %)))))
-
-(defscenario constrained-development-sediment
- "Changes values in developed areas to no succession, low canopy cover, moderate hardwood-softwood ratio,low fire frequency, increased greenhouse gas emissions."
-  (model PercentVegetationCover
-    (classification PercentVegetationCover
-        :context (constrained-development-scenario percent-vegetation-cover)
-        :state #(cond (or (is? (:constrained-development %) (conc 'puget:HighDensityDevelopedConstrained))
-                          (is? (:constrained-development %) (conc 'puget:ModerateDensityDevelopedConstrained)))
-                      (conc 'carbonService:VeryLowVegetationCover)
-                      
-                      (is? (:constrained-development %) (conc 'puget:LowDensityDevelopedConstrained))
-                      (conc 'carbonService:LowVegetationCover)
-
-                      (is? (:constrained-development %) (conc 'puget:UrbanOpenSpaceConstrained))
-                      (conc 'carbonService:ModerateVegetationCover)
-
-                      :otherwise (:percent-vegetation-cover %))))
-  (model SuccessionalStageClass
-    (classification SuccessionalStageClass
-        :context (constrained-development-scenario successional-stage)
-        :state #(if (or (is? (:constrained-development %) (conc 'puget:HighDensityDevelopedConstrained))
-                        (is? (:constrained-development %) (conc 'puget:ModerateDensityDevelopedConstrainedConstrained))
-                        (is? (:constrained-development %) (conc 'puget:LowDensityDevelopedConstrained))
-                        (is? (:constrained-development %) (conc 'puget:UrbanOpenSpaceConstrained)))
-                  (conc 'soilretentionEcology:NoSuccession)
-                  (:successional-stage %))))
-  (model HydrologicSoilsGroup
-    (classification HydrologicSoilsGroup
-        :context (constrained-development-scenario soil-group)
-        :state #(if (or (is? (:constrained-development %) (conc 'puget:HighDensityDevelopedConstrained))
-                        (is? (:constrained-development %) (conc 'puget:ModerateDensityDevelopedConstrainedConstrained))
-                        (is? (:constrained-development %) (conc 'puget:LowDensityDevelopedConstrained))
-                        (is? (:constrained-development %) (conc 'puget:UrbanOpenSpaceConstrained)))
-                  (conc 'soilretentionEcology:SoilGroupD)
-                  (:soil-group %))))
-  (model VegetationTypeSedimentPuget
-    (classification VegetationTypeSedimentPuget
-        :context (constrained-development-scenario vegetation-type)
-        :state #(cond (or (is? (:constrained-development %) (conc 'puget:HighDensityDevelopedConstrained))
-                        (is? (:constrained-development %) (conc 'puget:ModerateDensityDevelopedConstrained))
-                        (is? (:constrained-development %) (conc 'puget:LowDensityDevelopedConstrained)))
-                  (conc 'soilretentionEcology:CropsBarrenDeveloped)
-
-                  (is? (:constrained-development %) (conc 'puget:UrbanOpenSpaceConstrained))
-                  (conc 'soilretentionEcology:ForestGrasslandWetland)
-                     
-                  :otherwise (:vegetation-type %))))
-  (model Farmland
-    (classification Farmland
-        :context (constrained-development-scenario farmland)
-        :state #(if (or (is? (:constrained-development %) (conc 'puget:HighDensityDevelopedConstrained))
-                        (is? (:constrained-development %) (conc 'puget:ModerateDensityDevelopedConstrainedConstrained))
-                        (is? (:constrained-development %) (conc 'puget:LowDensityDevelopedConstrained))
-                        (is? (:constrained-development %) (conc 'puget:UrbanOpenSpaceConstrained)))
-                  (conc 'soilretentionEcology:FarmlandAbsent) 
+(ns core.models.sediment-puget
+  (:refer-clojure :rename {count length}) 
+  (:refer tl :only [is? conc])
+  (:refer modelling :only (defscenario defmodel measurement classification categorization 
+                            namespace-ontology ranking numeric-coding binary-coding model
+                            probabilistic-measurement probabilistic-classification probabilistic-ranking 
+                            identification bayesian count))
+  (:refer aries :only (span)))
+
+;; This is the model for Puget Sound.
+
+;; fv - shouldn't this be soilretentionService?
+;; kb - yes, but need to refactor files, as all the concepts are in soilretentionEcology and some concepts are also in 
+;; soilretentionservice -> this was an old naming convention we used, you see it with salmon & nutrients as well ("service"
+;; and "ecology" ontologies that should be merged)
+(namespace-ontology soilretentionEcology)
+
+;; ----------------------------------------------------------------------------------------------
+;; Source model
+;; ----------------------------------------------------------------------------------------------
+
+(defmodel soil-group HydrologicSoilsGroup
+	"Relevant soil group"
+	(classification (ranking habitat:HydrologicSoilsGroup)
+			1       SoilGroupA
+			2       SoilGroupB
+			3       SoilGroupC
+			4       SoilGroupD))
+
+(defmodel slope SlopeClass
+		(classification (measurement geophysics:DegreeSlope "\u00b0")
+			 [0 1.15] 	  Level
+			 [1.15 4.57] 	GentlyUndulating
+			 [4.57 16.70] RollingToHilly
+			 [16.70 :>] 	SteeplyDissectedToMountainous))
+
+(defmodel slope-stability SlopeStabilityClass
+    (classification (numeric-coding habitat:SlopeStability)	 		
+            1           HighSlopeStability
+	 		2           ModerateSlopeStability
+	 		3           LowSlopeStability))
+
+;;This discretization is for SSURGO/STATSGO, paying attention to texture over inclusion of various sized rock fragments.
+(defmodel soil-texture SoilTextureClass
+    (classification (numeric-coding habitat:SoilTexture)
+      #{2 3 8 9 12 13 15 17 18 19 20 21 22 25 26 27 29 31 32 34 35 36 37 39 40 43 47 48 50 51 55 59 62 64 65 66 67 68 69 73 74 75 76 78 79 81 82 84 85 86 87 88 89 91 92 96 98 99 105 107 108 109 110 111 112 114 115 117 118 121 123 125 127 128 129 130 132 133 134 137 139 141 142 143 144 147 150 152 153 154 155 157 159 160 161 162 164 165 167 172 173 175 176 180 184 185 187 190 191 192 195} CoarseSoilTexture
+      #{1 4 5 6 10 11 14 24 28 30 33 38 42 49 57 60 61 63 70 71 72 77 80 83 90 93 94 95 97 102 103 104 116 124 126 140 151 163 166 168 169 179 181 189} MediumSoilTexture
+      #{7 16 23 41 44 45 46 52 53 54 56 58 100 101 106 113 119 120 122 131 135 136 138 145 146 148 149 156 170 171 174 177 182 183 186 188 193 194} FineSoilTexture))
+
+;;Soil erodibility factor from USLE (unitless).
+(defmodel soil-erodibility SoilErodibilityClass
+     (classification (numeric-coding habitat:SoilErodibility)
+       [:< 0.1]    VeryLowSoilErodibility
+       [0.1 0.225]   LowSoilErodibility
+       [0.225 0.3]   ModerateSoilErodibility
+       [0.3 0.375]   HighSoilErodibility
+       [0.375 :>]     VeryHighSoilErodibility))
+
+(defmodel precipitation-annual AnnualPrecipitationClass
+	"FIXME this is annual precipitation."
+	(classification (measurement habitat:AnnualPrecipitation "mm")
+    [:< 600] 	    VeryLowAnnualPrecipitation
+		[600 1200] 	  LowAnnualPrecipitation
+		[1200 1800]   ModerateAnnualPrecipitation
+		[1800 2200] 	HighAnnualPrecipitation
+		[2200 :>] 	  VeryHighAnnualPrecipitation))
+
+(defmodel runoff AnnualRunoffClass
+	(classification (measurement habitat:AnnualRunoff "mm")
+		[0 200] 	    VeryLowAnnualRunoff
+		[200 600] 	  LowAnnualRunoff
+		[600 1200]  	ModerateAnnualRunoff
+		[1200 2400] 	HighAnnualRunoff
+		[2400 :>] 	  VeryHighAnnualRunoff))
+
+;;CANT do a global vegetation type defmodel if classes are different: split this up & use the local
+;; vegetation type defmodel into the BN
+;;Vegetation type
+(defmodel vegetation-type VegetationTypeSedimentPuget
+	"Just a reclass of the NLCD land use layer"
+	(classification (numeric-coding nlcd:NLCDNumeric)
+		#{41 42 43 71 90 95} ForestGrasslandWetland
+		#{52 81}             ShrublandPasture
+		#{21 22 23 24 31 82} CropsBarrenDeveloped))
+
+;;Discretization based on Quinton et al. (1997)
+(defmodel percent-vegetation-cover PercentVegetationCoverClass
+  (classification (ranking habitat:PercentVegetationCover)
+    [70 100 :inclusive]  HighVegetationCover
+    [30 70]              ModerateVegetationCover
+    [0 30]               LowVegetationCover))
+
+(defmodel successional-stage SuccessionalStageClass
+	 (classification (ranking ecology:SuccessionalStage)  
+	 		#{5 6}                            OldGrowth
+	 		4                                 LateSuccession
+	 		3                                 MidSuccession
+            2                                 PoleSuccession
+	 		1                                 EarlySuccession
+	 		#{21 22 23 24 25 26 27 28 40 41}  NoSuccession))
+
+;;Sediment source value - we have evidence for this but can't yet train so keep this commented out for now and use the
+;; undiscretization statement below (?)
+;;(defmodel sediment-source-value-annual SedimentSourceValueAnnualClass
+;; (classification (measurement SedimentSourceValueAnnualClass "kg/ha")
+;;  		0                          NoAnnualSedimentSource
+;;  		[:exclusive 0 30000]       LowAnnualSedimentSource 
+;;  		[30000 100000]             ModerateAnnualSedimentSource
+;;  		[100000 :>]                HighAnnualSedimentSource))
+
+(defmodel sediment-source-value-annual SedimentSourceValueAnnualClass
+ (probabilistic-measurement SedimentSourceValueAnnualClass "kg/ha"
+      [0 0.01]                   NoAnnualSedimentSource
+      [0.01 30000]               LowAnnualSedimentSource 
+      [30000 100000]             ModerateAnnualSedimentSource
+      [100000 300000]            HighAnnualSedimentSource))
+
+;; source bayesian model for Puget Sound   	 
+(defmodel source-puget SedimentSourceValueAnnual
+  (bayesian SedimentSourceValueAnnual 
+    :import   "aries.core::SedimentSourceValueAdHoc.xdsl"
+    :keep     (SedimentSourceValueAnnualClass) 
+    :required (SlopeClass)
+    :result   sediment-source-value-annual
+    :context  (soil-group slope soil-texture precipitation-annual vegetation-type percent-vegetation-cover 
+              successional-stage slope-stability)))
+
+;; Add deterministic model for USLE: Have data for it for the western U.S. and globally.
+
+;; ----------------------------------------------------------------------------------------------
+;; Sink model
+;; ----------------------------------------------------------------------------------------------
+
+(defmodel reservoirs-class ReservoirsClass 
+  (classification (binary-coding geofeatures:Reservoir)
+      1          ReservoirPresent
+      :otherwise ReservoirAbsent))
+
+(defmodel stream-gradient StreamGradientClass 
+  (classification (measurement habitat:StreamGradient "\u00b0")
+    [:<   1.15]  LowStreamGradient
+    [1.15 2.86]  ModerateStreamGradient
+    [2.86 :>]    HighStreamGradient))
+
+(defmodel floodplain-vegetation-cover FloodplainVegetationCoverClass 
+  (classification (ranking habitat:PercentFloodplainVegetationCover)
+    [0 20]              VeryLowFloodplainVegetationCover
+    [20 40]             LowFloodplainVegetationCover
+    [40 60]             ModerateFloodplainVegetationCover
+    [60 80]             HighFloodplainVegetationCover
+    [80 100 :inclusive] VeryHighFloodplainVegetationCover))
+
+(defmodel floodplain-width FloodplainWidthClass 
+  (classification (measurement habitat:FloodplainWidth "m")
+    [0 350]     VeryNarrowFloodplain
+    [350 800]   NarrowFloodplain
+    [800 1300]  WideFloodplain
+    [1300 :>]   VeryWideFloodplain))
+
+;;These are arbitrary numbers discretized based on the "low" soil erosion level defined by the US & global datasets, respectively.
+;; Have these numbers reviewed by someone knowledgable about sedimentation.
+(defmodel sediment-sink-annual AnnualSedimentSinkClass 
+  (probabilistic-measurement AnnualSedimentSinkClass "kg/ha"
+       [20000 30000]          HighAnnualSedimentSink
+       [10000 20000]          ModerateAnnualSedimentSink
+       [0.01 10000]           LowAnnualSedimentSink
+       [0 0.01]               NoAnnualSedimentSink)) 
+
+(defmodel sediment-sink-us AnnualSedimentSink
+  (bayesian AnnualSedimentSink    
+    :import  "aries.core::SedimentSink.xdsl"
+    :keep     (AnnualSedimentSinkClass)
+    :required (FloodplainWidthClass)
+    :result   sediment-sink-annual
+    :context  (reservoirs-class stream-gradient floodplain-vegetation-cover floodplain-width)))
+
+;; ----------------------------------------------------------------------------------------------
+;; Use models
+;; ----------------------------------------------------------------------------------------------
+
+(defmodel reservoirs geofeatures:Reservoir
+  (binary-coding geofeatures:Reservoir))
+
+(defmodel floodplains Floodplains
+	(classification (categorization geofeatures:Floodplain)
+			#{"A" "X500"} InFloodplain
+			:otherwise    NotInFloodplain))
+
+(defmodel farmland Farmland
+	"Just a reclass of the regionally appropriate LULC layer"
+	(classification (numeric-coding nlcd:NLCDNumeric)
+		82	       FarmlandPresent
+		:otherwise FarmlandAbsent))
+
+;;Use normal dam storage (ac-ft in the U.S. or m^3 in the rest of the world) as a proxy for 
+;;hyroelectric generation capacity (use) - in reality dam height & flow are important factors but 
+;;we don't have flow data.
+
+;; Need to insert different discretizations for the US and global models
+(defmodel hydroelectric-use-level HydroelectricUseLevel
+  (measurement HydroelectricUseLevel "m^3" :as hydro-use-level))
+
+;; Models farmland in the floodplain via basic spatial overlap.
+(defmodel farmers-deposition-use-puget DepositionProneFarmers 
+  (binary-coding DepositionProneFarmers
+       :context (floodplains farmland)
+       :state #(if (and (= (tl/conc 'soilRetentionEcology:InFloodplain)    (:floodplains %))
+                        (= (tl/conc 'soilRetentionEcology:FarmlandPresent) (:farmland    %)))
+                 1
+                 0)))
+
+;; Models farmland in regions with erodible soils, via basic spatial overlap.
+(defmodel farmers-erosion-use-puget ErosionProneFarmers
+  (ranking ErosionProneFarmers
+       :state #(if (= (:farmlandpresent %) 82.0)
+                  (cond (= (:sediment-source-value-annual %) (tl/conc 'sedimentretentionEcology:ModerateAnnualSedimentSource))
+                        1
+                        (= (:sediment-source-value-annual %) (tl/conc 'sedimentretentionEcology:HighAnnualSedimentSource))
+                        2
+                        :otherwise
+                        0)
+                  0)
+       :context ((ranking nlcd:NLCDNumeric :as farmlandpresent))))
+
+;;Still need defmodels for all components of fisheries BNs.  What about deterministic nodes?
+;;Need an undiscretization defmodel before this, for the "observed"? In the long run, could take 2 paths:
+;; 1) ditch fisheries BNs & use source/use models for actual fisheries
+;; 2) use BNs as generalized fisheries impact model.
+;;(defmodel fishermen-use-puget FishermenUse 
+	  ;;(bayesian FishermenUse  
+	 ;; 	:import   "aries.core::SedimentFishermenUse.xdsl"
+	 ;; 	:keep     (FishermenUse)
+	 ;;	 	:context  (lakes rivers coastline coastal-wetlands salmon-spawning-grounds public-access population-density)))
+
+;; ----------------------------------------------------------------------------------------------
+;; Dependencies for the flow model
+;; ----------------------------------------------------------------------------------------------
+
+(defmodel altitude geophysics:Altitude
+  (measurement geophysics:Altitude "m"))	 								
+
+(defmodel levees infrastructure:Levee
+  (binary-coding infrastructure:Levee))
+
+(defmodel streams geofeatures:River
+  (binary-coding geofeatures:River))
+
+;; ---------------------------------------------------------------------------------------------------	 	 	
+;; Top-level service models 
+;; ---------------------------------------------------------------------------------------------------	 	 	
+
+(defmodel reservoir-soil-deposition-data ReservoirSoilDeposition
+   (identification ReservoirSoilDeposition 
+     :context (source-puget sediment-sink-us hydroelectric-use-level levees)))
+
+(defmodel farmland-soil-deposition-data FarmlandSoilDeposition
+   (identification FarmlandSoilDeposition 
+     :context (source-puget sediment-sink-us farmers-deposition-use-puget levees)))
+
+;; Sediment flow model for farmers in floodplains
+(defmodel sediment-farmers BeneficialSedimentTransport ;; or DetrimentalSedimentTransport
+  (span SedimentTransport
+        SedimentSourceValueAnnual
+        DepositionProneFarmers
+        AnnualSedimentSink
+        nil
+        (geophysics:Altitude Floodplains infrastructure:Levee geofeatures:River) 
+        :source-threshold   1000.0 ;;Note that threshold values are different in the Puget sediment SPAN models than in DR or Mg. This is because units are different, so keep these values (or similar ones)
+        :sink-threshold      500.0
+        :use-threshold         0.0
+        :trans-threshold     100.0
+        :source-type        :finite
+        :sink-type          :finite
+        :use-type           :infinite
+        :benefit-type       :rival
+        :downscaling-factor 1
+        :rv-max-states      10
+        :animation?         false
+        :keep (MaximumSedimentSource                       MaximumPotentialDeposition 
+               PotentialSedimentDepositionBeneficiaries    PossibleSedimentFlow
+               PossibleSedimentSource                      PossibleSedimentDepositionBeneficiaries
+               ActualSedimentFlow                          ActualSedimentSource
+               UtilizedDeposition                          ActualSedimentDepositionBeneficiaries
+               UnutilizedSedimentSource                    InaccessibleSedimentDepositionBeneficiaries
+               AbsorbedSedimentFlow                        NegatedSedimentSource
+               LostValuableSediment)
+        ;;:save-file          (str (System/getProperty "user.home") "/sediment_farmers_data.clj")
+        :context (source-puget farmers-deposition-use-puget sediment-sink-us altitude levees streams floodplains)))
+
+;; Sediment flow model for deposition in hydro reservoirs
+(defmodel sediment-reservoirs DetrimentalSedimentTransport
+  (span SedimentTransport
+        SedimentSourceValueAnnual
+        Reservoirs
+        AnnualSedimentSink
+        nil
+        (geophysics:Altitude Floodplains infrastructure:Levee geofeatures:River)
+        :source-threshold   1000.0
+        :sink-threshold      500.0
+        :use-threshold         0.0
+        :trans-threshold     100.0
+        :source-type        :finite
+        :sink-type          :finite
+        :use-type           :infinite
+        :benefit-type       :rival
+        :downscaling-factor 1
+        :rv-max-states      10
+        :animation?         false
+        :keep (MaximumSedimentSource                                MaximumPotentialDeposition 
+               PotentialReducedSedimentDepositionBeneficiaries      PossibleSedimentFlow
+               PossibleSedimentSource                               PossibleReducedSedimentDepositionBeneficiaries
+               ActualSedimentFlow                                   ActualSedimentSource
+               UtilizedDeposition                                   ActualReducedSedimentDepositionBeneficiaries
+               UnutilizedDeposition                                 AbsorbedSedimentFlow
+               NegatedSedimentSource                                BlockedHarmfulSediment)
+        ;;:save-file          (str (System/getProperty "user.home") "/sediment_reservoirs_data.clj")
+        :context (source-puget reservoirs sediment-sink-us altitude levees streams floodplains)))
+
+;; FIXME: There is no WaterIntakeUse observation defined above.
+;; Sediment flow model for assessing turbidity
+(defmodel sediment-turbidity DetrimentalTurbidity
+  (span SedimentTransport
+        SedimentSourceValueAnnual
+        WaterIntakeUse  ;;change the beneficiary group as needed.  This one is for drinking water intakes (though we currently lack information on their location)
+        AnnualSedimentSink 
+        nil
+        (geophysics:Altitude Floodplains infrastructure:Levee geofeatures:River)
+        :source-threshold   1000.0
+        :sink-threshold      500.0
+        :use-threshold         0.0
+        :trans-threshold     100.0
+        :source-type        :finite
+        :sink-type          :finite
+        :use-type           :infinite
+        :benefit-type       :non-rival ;; this will cause the model to store sediment values on users who are not co-located with sinks
+        :downscaling-factor 1
+        :rv-max-states      10
+        :animation?         false
+        :keep (MaximumSedimentSource                            MaximumPotentialDeposition 
+               PotentialReducedTurbidityBeneficiaries           PossibleSedimentFlow
+               PossibleSedimentSource                           PossibleReducedTurbidityBeneficiaries
+               ActualSedimentFlow                               ActualSedimentSource
+               UtilizedDeposition                               ActualReducedTurbidityBeneficiaries
+               UnutilizedDeposition                             AbsorbedSedimentFlow 
+               NegatedSedimentSource                            ReducedTurbidity)
+        ;;:save-file          (str (System/getProperty "user.home") "/sediment_turbidity_data.clj")
+        :context (source-puget sediment-sink-us altitude levees streams floodplains))) ;;change the beneficiary group as needed
+
+;; ----------------------------------------------------------------------------------------------
+;; Scenarios 
+
+;; Observations that are specifically tagged for a scenario will be picked up automatically
+;; instead of the baseline ones.
+;; ----------------------------------------------------------------------------------------------
+
+(defmodel constrained-development-scenario puget:ConstrainedDevelopment
+  (classification (numeric-coding puget:ENVISIONUrbanGrowthLULCConstrained2060) 
+      4                                     puget:HighDensityDevelopedConstrained
+      6                                     puget:ModerateDensityDevelopedConstrained
+      5                                     puget:LowDensityDevelopedConstrained
+      7                                     puget:UrbanOpenSpaceConstrained
+      #{0 1 2 3 8 9 10 11 12 13 14 15 16}   puget:NotDevelopedConstrained))
+
+(defmodel open-development-scenario puget:OpenDevelopment
+  (classification (numeric-coding puget:ENVISIONUrbanGrowthLULCOpen2060) 
+      4                                     puget:HighDensityDevelopedOpen
+      6                                     puget:ModerateDensityDevelopedOpen
+      5                                     puget:LowDensityDevelopedOpen
+      7                                     puget:UrbanOpenSpaceOpen
+      #{0 1 2 3 8 9 10 11 12 13 14 15 16}   puget:NotDevelopedOpen))
+
+(defscenario open-development-sediment
+ "Changes values in developed areas to no succession, low canopy cover, moderate hardwood-softwood ratio,low fire frequency, increased greenhouse gas emissions."
+  (model PercentVegetationCover
+    (classification PercentVegetationCover
+        :context (open-development-scenario percent-vegetation-cover)
+        :state #(cond (or (is? (:open-development %) (conc 'puget:HighDensityDevelopedOpen))
+                          (is? (:open-development %) (conc 'puget:ModerateDensityDevelopedOpen)))
+                      (conc 'carbonService:VeryLowVegetationCover)
+                      
+                      (is? (:open-development %) (conc 'puget:LowDensityDevelopedOpen))
+                      (conc 'carbonService:LowVegetationCover)
+
+                      (is? (:open-development %) (conc 'puget:UrbanOpenSpaceOpen))
+                      (conc 'carbonService:ModerateVegetationCover)
+
+                      :otherwise (:percent-vegetation-cover %))))
+  (model SuccessionalStageClass
+    (classification SuccessionalStageClass
+        :context (open-development-scenario successional-stage)
+        :state #(if (or (is? (:open-development %) (conc 'puget:HighDensityDevelopedOpen))
+                        (is? (:open-development %) (conc 'puget:ModerateDensityDevelopedOpen))
+                        (is? (:open-development %) (conc 'puget:LowDensityDevelopedOpen))
+                        (is? (:open-development %) (conc 'puget:UrbanOpenSpaceOpen)))
+                  (conc 'soilretentionEcology:NoSuccession)
+                  (:successional-stage %))))
+  (model HydrologicSoilsGroup
+    (classification HydrologicSoilsGroup
+        :context (open-development-scenario soil-group)
+        :state #(if (or (is? (:open-development %) (conc 'puget:HighDensityDevelopedOpen))
+                        (is? (:open-development %) (conc 'puget:ModerateDensityDevelopedOpen))
+                        (is? (:open-development %) (conc 'puget:LowDensityDevelopedOpen))
+                        (is? (:open-development %) (conc 'puget:UrbanOpenSpaceOpen)))
+                  (conc 'soilretentionEcology:SoilGroupD)
+                  (:soil-group %))))
+  (model VegetationTypeSedimentPuget
+    (classification VegetationTypeSedimentPuget
+        :context (open-development-scenario vegetation-type)
+        :state #(cond (or (is? (:open-development %) (conc 'puget:HighDensityDevelopedOpen))
+                        (is? (:open-development %) (conc 'puget:ModerateDensityDevelopedOpen))
+                        (is? (:open-development %) (conc 'puget:LowDensityDevelopedOpen)))
+                  (conc 'soilretentionEcology:CropsBarrenDeveloped)
+
+                  (is? (:open-development %) (conc 'puget:UrbanOpenSpaceOpen))
+                  (conc 'soilretentionEcology:ForestGrasslandWetland)
+
+                  :otherwise (:vegetation-type %))))
+  (model Farmland
+    (classification Farmland
+        :context (open-development-scenario farmland)
+        :state #(if (or (is? (:open-development %) (conc 'puget:HighDensityDevelopedOpen))
+                        (is? (:open-development %) (conc 'puget:ModerateDensityDevelopedOpen))
+                        (is? (:open-development %) (conc 'puget:LowDensityDevelopedOpen))
+                        (is? (:open-development %) (conc 'puget:UrbanOpenSpaceOpen)))
+                  (conc 'soilretentionEcology:FarmlandAbsent) 
+                  (:farmland %)))))
+
+(defscenario constrained-development-sediment
+ "Changes values in developed areas to no succession, low canopy cover, moderate hardwood-softwood ratio,low fire frequency, increased greenhouse gas emissions."
+  (model PercentVegetationCover
+    (classification PercentVegetationCover
+        :context (constrained-development-scenario percent-vegetation-cover)
+        :state #(cond (or (is? (:constrained-development %) (conc 'puget:HighDensityDevelopedConstrained))
+                          (is? (:constrained-development %) (conc 'puget:ModerateDensityDevelopedConstrained)))
+                      (conc 'carbonService:VeryLowVegetationCover)
+                      
+                      (is? (:constrained-development %) (conc 'puget:LowDensityDevelopedConstrained))
+                      (conc 'carbonService:LowVegetationCover)
+
+                      (is? (:constrained-development %) (conc 'puget:UrbanOpenSpaceConstrained))
+                      (conc 'carbonService:ModerateVegetationCover)
+
+                      :otherwise (:percent-vegetation-cover %))))
+  (model SuccessionalStageClass
+    (classification SuccessionalStageClass
+        :context (constrained-development-scenario successional-stage)
+        :state #(if (or (is? (:constrained-development %) (conc 'puget:HighDensityDevelopedConstrained))
+                        (is? (:constrained-development %) (conc 'puget:ModerateDensityDevelopedConstrainedConstrained))
+                        (is? (:constrained-development %) (conc 'puget:LowDensityDevelopedConstrained))
+                        (is? (:constrained-development %) (conc 'puget:UrbanOpenSpaceConstrained)))
+                  (conc 'soilretentionEcology:NoSuccession)
+                  (:successional-stage %))))
+  (model HydrologicSoilsGroup
+    (classification HydrologicSoilsGroup
+        :context (constrained-development-scenario soil-group)
+        :state #(if (or (is? (:constrained-development %) (conc 'puget:HighDensityDevelopedConstrained))
+                        (is? (:constrained-development %) (conc 'puget:ModerateDensityDevelopedConstrainedConstrained))
+                        (is? (:constrained-development %) (conc 'puget:LowDensityDevelopedConstrained))
+                        (is? (:constrained-development %) (conc 'puget:UrbanOpenSpaceConstrained)))
+                  (conc 'soilretentionEcology:SoilGroupD)
+                  (:soil-group %))))
+  (model VegetationTypeSedimentPuget
+    (classification VegetationTypeSedimentPuget
+        :context (constrained-development-scenario vegetation-type)
+        :state #(cond (or (is? (:constrained-development %) (conc 'puget:HighDensityDevelopedConstrained))
+                        (is? (:constrained-development %) (conc 'puget:ModerateDensityDevelopedConstrained))
+                        (is? (:constrained-development %) (conc 'puget:LowDensityDevelopedConstrained)))
+                  (conc 'soilretentionEcology:CropsBarrenDeveloped)
+
+                  (is? (:constrained-development %) (conc 'puget:UrbanOpenSpaceConstrained))
+                  (conc 'soilretentionEcology:ForestGrasslandWetland)
+                     
+                  :otherwise (:vegetation-type %))))
+  (model Farmland
+    (classification Farmland
+        :context (constrained-development-scenario farmland)
+        :state #(if (or (is? (:constrained-development %) (conc 'puget:HighDensityDevelopedConstrained))
+                        (is? (:constrained-development %) (conc 'puget:ModerateDensityDevelopedConstrainedConstrained))
+                        (is? (:constrained-development %) (conc 'puget:LowDensityDevelopedConstrained))
+                        (is? (:constrained-development %) (conc 'puget:UrbanOpenSpaceConstrained)))
+                  (conc 'soilretentionEcology:FarmlandAbsent) 
                   (:farmland %)))))