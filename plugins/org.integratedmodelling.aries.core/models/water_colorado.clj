;;; Copyright 2011 The ARIES Consortium
;;;
;;; This file is part of ARIES.
;;;
;;; ARIES is free software: you can redistribute it and/or modify it
;;; under the terms of the GNU General Public License as published by
;;; the Free Software Foundation, either version 3 of the License, or
;;; (at your option) any later version.
;;;
;;; ARIES is distributed in the hope that it will be useful, but
;;; WITHOUT ANY WARRANTY; without even the implied warranty of
;;; MERCHANTABILITY or FITNESS FOR A PARTICULAR PURPOSE.  See the GNU
;;; General Public License for more details.
;;;
;;; You should have received a copy of the GNU General Public License
;;; along with ARIES.  If not, see <http://www.gnu.org/licenses/>.
;;;
;;;-------------------------------------------------------------------
;;;
;;; Water supply model for Colorado
;;;
;;; Valid Contexts: core.contexts.beta/co*
;;;
;;;-------------------------------------------------------------------

(ns core.models.water-colorado
  (:refer-clojure :rename {count length}) 
  (:refer tl        :only [is? conc])
  (:refer modelling :only [defscenario defmodel measurement
                           classification categorization ranking
                           numeric-coding binary-coding
                           namespace-ontology model identification
                           bayesian no-data? count
                           probabilistic-measurement])
  (:refer aries :only [span]))

(namespace-ontology waterSupplyService
   (representation:GenericObservable
   (TempSurfaceWaterData SurfaceDiversionCapacityCode)))

;;;-------------------------------------------------------------------
;;; Surface water source models
;;;-------------------------------------------------------------------

;; Surface water source = precipitaiton + snowmelt + springs + baseflow
;; + incoming interbasin water transfers

;; While Colorado does have some "glaciers" that keep snow cover year-round,
;; their spatial extent is very small when compared to more northern and/or
;; high altitude regions with extensive glaciers.  Snowmelt could become
;; important in a seasonal water supply model but for the time being is being
;; left out of the annual time step source model.

;; Springs not included as a surface water source as their contribution to
;; the water budget of large watersheds is exceedingly small.

;; Baseflows are not currently modeled as doing so requires MODFLOW outputs to
;; identify contributions to gaining reaches.

;; Incomring interbasin water transfers are a major water input to Denver
;; and other Front Range communities.

(defmodel incoming-water-transfer IncomingWaterTransfer
  (measurement IncomingWaterTransfer "mm"))

(defmodel precipitation-annual AnnualPrecipitation
  (measurement habitat:AnnualPrecipitation "mm"))

;; Runoff as the sum of annual precipitation and incoming water transfers.
(defmodel runoff AnnualRunoffSummed
  (measurement AnnualRunoffSummed "mm"
    :context [precipitation-annual incoming-water-transfer]
    :state #(+ (:annual-precipitation    %)
               (or (:incoming-water-transfer %) 0.0))))

;;;-------------------------------------------------------------------
;;; Groundwater source models
;;;-------------------------------------------------------------------

;; Consider using percolation data here instead if more appropriate?
;; This is great but not using it in the models right now as groundwater
;; flows aren't yet supported.
(defmodel recharge habitat:AnnualRecharge
  (measurement habitat:AnnualRecharge "mm"))

;;;-------------------------------------------------------------------
;;; Surface water sink models
;;;-------------------------------------------------------------------

;; Ad hoc sink model adapted from the ad hoc flood sink model.
;; Includes infiltration & evapotranspiration processes.  Deterministic
;; models could be used to replace this as appropriate.

(defmodel vegetation-type colorado:EvapotranspirationVegetationType
  "Reclass of SWReGAP LULC layer"
  (classification (numeric-coding sanPedro:SouthwestRegionalGapAnalysisLULC)
    #{22 24 26 28 29 30 32 33 34 35 36 38 78 79 81 92 95 99 103 116 118 123 124}                       colorado:Forest
    #{1 2 4 5 7 8 9 10 11 13 14 15 17 19 21 40 41 42 43 44 46 48 50 53 56 58 62 77 82 104 108 109 113} colorado:ScrubBrush
    #{63 64 67 68 69 70 71 72 73 74 75 76 85 86 106 119 120 121 122}                                   colorado:ShortgrassPrairie
    110                                                                                                colorado:Water
    #{111 112 115 117 125}                                                                             colorado:UrbanBarren
    114                                                                                                colorado:Agriculture))

(defmodel percent-canopy-cover PercentTreeCanopyCoverClass
  (classification (ranking habitat:PercentTreeCanopyCover)
    [80 100 :inclusive] VeryHighCanopyCover
    [60 80]             HighCanopyCover
    [30 60]             ModerateCanopyCover
    [ 5 30]             LowCanopyCover
    [ 0  5]             VeryLowCanopyCover))

(defmodel slope SlopeClass
  (classification (measurement geophysics:DegreeSlope "\u00b0")
    [    0  1.15] Level
    [ 1.15  4.57] GentlyUndulating
    [ 4.57 16.70] RollingToHilly
    [16.70    :>] SteeplyDissectedToMountainous))

;; Global dataset values are in the range of 18-39 mm for Colorado.
(defmodel evapotranspiration sanPedro:EvapotranspirationClass
  (probabilistic-measurement sanPedro:EvapotranspirationClass "mm"
    [30 40] sanPedro:HighEvapotranspiration
    [24 30] sanPedro:ModerateEvapotranspiration
    [18 24] sanPedro:LowEvapotranspiration))

(defmodel infiltration sanPedro:SoilInfiltrationClass
  (probabilistic-measurement sanPedro:SoilInfiltrationClass "mm"
    [250 500] sanPedro:HighInfiltration
    [ 50 250] sanPedro:ModerateInfiltration
    [  0  50] sanPedro:LowInfiltration))

(defmodel et-sink Evapotranspiration
  (bayesian Evapotranspiration
    :import   "aries.core::SurfaceWaterSinkColorado.xdsl"
    :context  [slope vegetation-type percent-canopy-cover]
    :keep     [sanPedro:EvapotranspirationClass]
    :result   evapotranspiration))

(defmodel infiltration-sink SoilInfiltration
  (bayesian SoilInfiltration
    :import   "aries.core::SurfaceWaterSinkColorado.xdsl"
    :context  [slope vegetation-type percent-canopy-cover]
    :keep     [sanPedro:SoilInfiltrationClass]
    :result   infiltration))

(defmodel surface-water-sink SurfaceWaterSink
  (measurement SurfaceWaterSink "mm"
    :context [infiltration-sink et-sink]
    :state   #(+ 
               (if (nil? (:soil-infiltration  %)) 0.0 (.getMean (:soil-infiltration  %)))
               (if (nil? (:evapotranspiration %)) 0.0 (.getMean (:evapotranspiration %))))))

;;;-------------------------------------------------------------------
;;; Groundwater sink models
;;;-------------------------------------------------------------------

;; (defmodel baseflow -> this is complex and requires MODFLOW outputs to identify contributions to gaining reaches.  
;; Give it a closer look when we've gotten a better handle on whether MODFLOW integration is possible.

;; (defmodel groundwater-sink GroundwaterSink
;;  (measurement GroundwaterSink "mm"
;;    :context [spring-discharge baseflow] 
;;    :state #(+ (:baseflow %)
;;               (:spring-discharge     %))))

;;;-------------------------------------------------------------------
;;; Surface water use models
;;;-------------------------------------------------------------------

;; Add any outgoing interbasin trasnfers here - their locations and quantities.
;; This quantity of water would just disappear from the watershed of
;; interest and appear in the watershed as a source.

(defmodel residential-surface-water-use ResidentialSurfaceWaterUse
  (measurement ResidentialSurfaceWaterUse "mm"))

(defmodel agricultural-surface-water-use AgriculturalSurfaceWaterUse
  (measurement AgriculturalSurfaceWaterUse "mm")) 

(defmodel oil-and-gas-surface-water-use OilAndGasSurfaceWaterUse
  (measurement OilAndGasSurfaceWaterUse "mm")) 

;; Total surface water use. Add the rival user groups
(defmodel total-surface-water-use TotalSurfaceWaterUse
  (measurement TotalSurfaceWaterUse "mm"  ;;This is an annual value
    :context [agricultural-surface-water-use residential-surface-water-use oil-and-gas-surface-water-use]
    :state   #(let [a (:agricultural-surface-water-use %)
                    r (:residential-surface-water-use  %)
                    o (:oil-and-gas-surface-water-use  %)]
                (+ (or a 0)
                   (or r 0)
                   (or o 0)))))

;; Total surface water use, without hydrofracking.
(defmodel total-surface-water-use-no-fracking colorado:TotalSurfaceWaterUseNoFracking
  (measurement TotalSurfaceWaterUse "mm"  ;;This is an annual value
    :context [agricultural-surface-water-use residential-surface-water-use]
    :state   #(let [a (:agricultural-surface-water-use %)
                    r (:residential-surface-water-use  %)]
                (+ (or a 0)
                   (or r 0)))))

;;;-------------------------------------------------------------------
;;; Groundwater use models
;;;-------------------------------------------------------------------

;; Add data on well use if you get it and are able to include groundwater.
(defmodel annual-well-capacity AnnualWellCapacity
  (measurement AnnualWellCapacity "mm"))

;;;-------------------------------------------------------------------
;;; Identification models
;;;-------------------------------------------------------------------

(defmodel altitude geophysics:Altitude
  (measurement geophysics:Altitude "m"))

(defmodel flow-direction geophysics:FlowDirection
  (ranking geophysics:FlowDirection))

(defmodel streams-simple geofeatures:River ; This could be rasterized to speed the process, though probably not critical.
  (binary-coding geofeatures:River))

;; (defmodel groundwater-elevation GroundwaterElevation

(defmodel data-all WaterSupply
  (identification WaterSupply
    :context [runoff surface-water-sink
              total-surface-water-use altitude streams-simple]))

(defmodel data-all-no-fracking colorado:WaterSupplyNoFracking
  (identification WaterSupply
    :context [precipitation-annual surface-water-sink
              total-surface-water-use-no-fracking altitude streams-simple]))

;;;-------------------------------------------------------------------
;;; Flow models
;;;-------------------------------------------------------------------

(defmodel surface-flow SurfaceWaterMovement
  (span SurfaceWaterMovement
        AnnualRunoffSummed
        TotalSurfaceWaterUse
        SurfaceWaterSink
        nil
        (geophysics:Altitude geofeatures:River)
        :source-threshold   0
        :sink-threshold     0
        :use-threshold      0
        :trans-threshold    0.1
        :source-type        :finite
        :sink-type          :finite
        :use-type           :finite
        :benefit-type       :rival
        :downscaling-factor 1
        :rv-max-states      10
        :animation?         false
<<<<<<< HEAD
        ;; :save-file          (str (System/getProperty "user.home") "/water_colorado_data.clj")
        :context            [precipitation-annual surface-water-sink
=======
        ;;:save-file          (str (System/getProperty "user.home") "/water_san_pedro_data_dry_year.clj")
        :context            [runoff surface-water-sink
>>>>>>> 0d070d71
                             total-surface-water-use altitude
                             streams-simple]
        :keep               [SurfaceWaterSupply
                             MaximumSurfaceWaterSink
                             SurfaceWaterDemand
                             PossibleSurfaceWaterFlow
                             PossibleSurfaceWaterSupply
                             PossibleSurfaceWaterUse
                             ActualSurfaceWaterFlow
                             UsedSurfaceWaterSupply
                             ActualSurfaceWaterSink
                             SatisfiedSurfaceWaterDemand
                             UnusableSurfaceWaterSupply
                             UnusableSurfaceWaterSink
                             InaccessibleSurfaceWaterDemand
                             SunkSurfaceWaterFlow
                             SunkSurfaceWaterSupply
                             BlockedSurfaceWaterDemand]))

(defmodel surface-flow-no-fracking colorado:SurfaceWaterMovementNoFracking
  (span SurfaceWaterMovement
        AnnualPrecipitation
        colorado:TotalSurfaceWaterUseNoFracking
        SurfaceWaterSink
        nil
        (geophysics:Altitude geofeatures:River)
        :source-threshold   0
        :sink-threshold     0
        :use-threshold      0
        :trans-threshold    0.1
        :source-type        :finite
        :sink-type          :finite
        :use-type           :finite
        :benefit-type       :rival
        :downscaling-factor 1
        :rv-max-states      10
        :animation?         false
        ;; :save-file          (str (System/getProperty "user.home") "/water_colorado_data_no_fracking.clj")
        :context            [precipitation-annual surface-water-sink
                             total-surface-water-use-no-fracking altitude
                             streams-simple]
        :keep               [SurfaceWaterSupply
                             MaximumSurfaceWaterSink
                             SurfaceWaterDemand
                             PossibleSurfaceWaterFlow
                             PossibleSurfaceWaterSupply
                             PossibleSurfaceWaterUse
                             ActualSurfaceWaterFlow
                             UsedSurfaceWaterSupply
                             ActualSurfaceWaterSink
                             SatisfiedSurfaceWaterDemand
                             UnusableSurfaceWaterSupply
                             UnusableSurfaceWaterSink
                             InaccessibleSurfaceWaterDemand
                             SunkSurfaceWaterFlow
                             SunkSurfaceWaterSupply
                             BlockedSurfaceWaterDemand]))

;; Flow model for groundwater
;; (defmodel groundwater-flow GroundwaterMovement
;;  (span GroundwaterMovement
;;    habitat:AnnualRecharge   
;;    Wells
;;    SurfaceWaterSinkClass ; Replace with proper GW sink class when it's ready
;;    nil
;;    geophysics:Altitude     ; Uncertain of dependencies here
;;      :source-threshold   1.0  ; Tough to define without further consideration of GW flow model
;;      :sink-threshold     1.0  ; Tough to define without further consideration of GW flow model
;;      :use-threshold      10.0 ; Tough to define without further consideration of GW flow model
;;      :trans-threshold    nil  ; Tough to define without further consideration of GW flow model
;;      :source-type      :finite
;;      :sink-type        :finite
;;      :use-type         :finite
;;      :benefit-type     :rival
;;      :downscaling-factor 3
;;      :rv-max-states      10 
;;      :save-file          (str (System/getProperty "user.home") "/water_san_pedro_data_groundwater.clj")
;;      :context [recharge groundwater-sink well-presence]
;;      :keep [GroundwaterRecharge        MaximumGroundwaterSink      GroundwaterDemand
;;             PossibleGroundwaterFlow    PossibleGroundwaterRecharge PossibleGroundwaterUse
;;             ActualGroundwaterFlow      UsedGroundwaterRechage      ActualGroundwaterSink          SatisfiedGroundwaterDemand
;;             UnusableGroundwaterRechage UnusableGroundwaterSink     InaccessibleGroundwaterDemand
;;             SunkGroundwaterFlow        SunkSurfaceWaterSupply      BlockedGroundwaterDemand])))

;;;-------------------------------------------------------------------
;;; Scenarios
;;;-------------------------------------------------------------------<|MERGE_RESOLUTION|>--- conflicted
+++ resolved
@@ -255,13 +255,8 @@
         :downscaling-factor 1
         :rv-max-states      10
         :animation?         false
-<<<<<<< HEAD
         ;; :save-file          (str (System/getProperty "user.home") "/water_colorado_data.clj")
-        :context            [precipitation-annual surface-water-sink
-=======
-        ;;:save-file          (str (System/getProperty "user.home") "/water_san_pedro_data_dry_year.clj")
         :context            [runoff surface-water-sink
->>>>>>> 0d070d71
                              total-surface-water-use altitude
                              streams-simple]
         :keep               [SurfaceWaterSupply
