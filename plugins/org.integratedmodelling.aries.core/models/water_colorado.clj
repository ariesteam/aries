;;; Copyright 2011 The ARIES Consortium
;;;
;;; This file is part of ARIES.
;;;
;;; ARIES is free software: you can redistribute it and/or modify it
;;; under the terms of the GNU General Public License as published by
;;; the Free Software Foundation, either version 3 of the License, or
;;; (at your option) any later version.
;;;
;;; ARIES is distributed in the hope that it will be useful, but
;;; WITHOUT ANY WARRANTY; without even the implied warranty of
;;; MERCHANTABILITY or FITNESS FOR A PARTICULAR PURPOSE.  See the GNU
;;; General Public License for more details.
;;;
;;; You should have received a copy of the GNU General Public License
;;; along with ARIES.  If not, see <http://www.gnu.org/licenses/>.
;;;
;;;-------------------------------------------------------------------
;;;
;;; Water supply model for Colorado
;;;
;;; Valid Contexts: core.contexts.beta/co*
;;;
;;;-------------------------------------------------------------------

(ns core.models.water-colorado
  (:refer-clojure :rename {count length}) 
  (:refer tl        :only [is? conc])
  (:refer modelling :only [defscenario defmodel measurement
                           classification categorization ranking
                           numeric-coding binary-coding
                           namespace-ontology model identification
                           bayesian no-data? count
                           probabilistic-measurement])
  (:refer aries :only [span]))

(namespace-ontology waterSupplyService
   (representation:GenericObservable
   (TempSurfaceWaterData SurfaceDiversionCapacityCode)))

;;;-------------------------------------------------------------------
;;; Surface water source models
;;;-------------------------------------------------------------------

;; Surface water source = precipitaiton + snowmelt + springs + baseflow
;; + incoming interbasin water transfers

;; While Colorado does have some "glaciers" that keep snow cover year-round,
;; their spatial extent is very small when compared to more northern and/or
;; high altitude regions with extensive glaciers.  Snowmelt could become
;; important in a seasonal water supply model but for the time being is being
;; left out of the annual time step source model.

;; Springs not included as a surface water source as their contribution to
;; the water budget of large watersheds is exceedingly small.

;; Baseflows are not currently modeled as doing so requires MODFLOW outputs to
;; identify contributions to gaining reaches.

;; Incomring interbasin water transfers are a major water input to Denver
;; and other Front Range communities.

(defmodel incoming-water-transfer IncomingWaterTransfer
  (measurement IncomingWaterTransfer "mm"))

(defmodel precipitation-annual AnnualPrecipitation
  (measurement habitat:AnnualPrecipitation "mm"))

;; Runoff as the sum of annual precipitation and incoming water transfers.
(defmodel runoff AnnualRunoffSummed
  (measurement AnnualRunoffSummed "mm"
    :context [precipitation-annual incoming-water-transfer]
    :state #(+ (:annual-precipitation    %)
               (or (:incoming-water-transfer %) 0.0))))

;;;-------------------------------------------------------------------
;;; Groundwater source models
;;;-------------------------------------------------------------------

;; Consider using percolation data here instead if more appropriate?
;; This is great but not using it in the models right now as groundwater
;; flows aren't yet supported.
(defmodel recharge habitat:AnnualRecharge
  (measurement habitat:AnnualRecharge "mm"))

;;;-------------------------------------------------------------------
;;; Surface water sink models
;;;-------------------------------------------------------------------

;; Ad hoc sink model adapted from the ad hoc flood sink model.
;; Includes infiltration & evapotranspiration processes.  Deterministic
;; models could be used to replace this as appropriate.

(defmodel vegetation-type colorado:EvapotranspirationVegetationType
  "Reclass of SWReGAP LULC layer"
  (classification (numeric-coding sanPedro:SouthwestRegionalGapAnalysisLULC)
    #{22 24 26 28 29 30 32 33 34 35 36 38 78 79 81 92 95 99 103 116 118 123 124}                       colorado:Forest
    #{1 2 4 5 7 8 9 10 11 13 14 15 17 19 21 40 41 42 43 44 46 48 50 53 56 58 62 77 82 104 108 109 113} colorado:ScrubBrush
    #{63 64 67 68 69 70 71 72 73 74 75 76 85 86 106 119 120 121 122}                                   colorado:ShortgrassPrairie
    110                                                                                                colorado:Water
    #{111 112 115 117 125}                                                                             colorado:UrbanBarren
    114                                                                                                colorado:Agriculture))

(defmodel percent-canopy-cover PercentTreeCanopyCoverClass
  (classification (ranking habitat:PercentTreeCanopyCover)
    [80 100 :inclusive] VeryHighCanopyCover
    [60 80]             HighCanopyCover
    [30 60]             ModerateCanopyCover
    [ 5 30]             LowCanopyCover
    [ 0  5]             VeryLowCanopyCover))

(defmodel slope SlopeClass
  (classification (measurement geophysics:DegreeSlope "\u00b0")
    [    0  1.15] Level
    [ 1.15  4.57] GentlyUndulating
    [ 4.57 16.70] RollingToHilly
    [16.70    :>] SteeplyDissectedToMountainous))

;; Global dataset values are in the range of 18-39 mm for Colorado.
(defmodel evapotranspiration sanPedro:EvapotranspirationClass
  (probabilistic-measurement sanPedro:EvapotranspirationClass "mm"
    [30 40] sanPedro:HighEvapotranspiration
    [24 30] sanPedro:ModerateEvapotranspiration
    [18 24] sanPedro:LowEvapotranspiration))

(defmodel infiltration sanPedro:SoilInfiltrationClass
  (probabilistic-measurement sanPedro:SoilInfiltrationClass "mm"
    [250 500] sanPedro:HighInfiltration
    [ 50 250] sanPedro:ModerateInfiltration
    [  0  50] sanPedro:LowInfiltration))

(defmodel et-sink Evapotranspiration
  (bayesian Evapotranspiration
    :import   "aries.core::SurfaceWaterSinkColorado.xdsl"
    :context  [slope vegetation-type percent-canopy-cover]
    :keep     [sanPedro:EvapotranspirationClass]
    :result   evapotranspiration))

(defmodel infiltration-sink SoilInfiltration
  (bayesian SoilInfiltration
    :import   "aries.core::SurfaceWaterSinkColorado.xdsl"
    :context  [slope vegetation-type percent-canopy-cover]
    :keep     [sanPedro:SoilInfiltrationClass]
    :result   infiltration))

(defmodel surface-water-sink SurfaceWaterSink
  (measurement SurfaceWaterSink "mm"
    :context [infiltration-sink et-sink]
    :state   #(+ 
               (if (nil? (:soil-infiltration  %)) 0.0 (.getMean (:soil-infiltration  %)))
               (if (nil? (:evapotranspiration %)) 0.0 (.getMean (:evapotranspiration %))))))

;;;-------------------------------------------------------------------
;;; Groundwater sink models
;;;-------------------------------------------------------------------

;; (defmodel baseflow -> this is complex and requires MODFLOW outputs to identify contributions to gaining reaches.  
;; Give it a closer look when we've gotten a better handle on whether MODFLOW integration is possible.

;; (defmodel groundwater-sink GroundwaterSink
;;  (measurement GroundwaterSink "mm"
;;    :context [spring-discharge baseflow] 
;;    :state #(+ (:baseflow %)
;;               (:spring-discharge     %))))

;;;-------------------------------------------------------------------
;;; Surface water use models
;;;-------------------------------------------------------------------

;; Add any outgoing interbasin trasnfers here - their locations and quantities.
;; This quantity of water would just disappear from the watershed of
;; interest and appear in the watershed as a source.

(defmodel residential-surface-water-use ResidentialSurfaceWaterUse
  (measurement ResidentialSurfaceWaterUse "mm"))

(defmodel agricultural-surface-water-use AgriculturalSurfaceWaterUse
  (measurement AgriculturalSurfaceWaterUse "mm")) 

(defmodel oil-and-gas-surface-water-use OilAndGasSurfaceWaterUse
  (measurement OilAndGasSurfaceWaterUse "mm")) 

;; Total surface water use. Add the rival user groups
(defmodel total-surface-water-use TotalSurfaceWaterUse
  (measurement TotalSurfaceWaterUse "mm"  ;;This is an annual value
    :context [agricultural-surface-water-use residential-surface-water-use oil-and-gas-surface-water-use]
    :state   #(let [a (:agricultural-surface-water-use %)
                    r (:residential-surface-water-use  %)
                    o (:oil-and-gas-surface-water-use  %)]
                (+ (or a 0)
                   (or r 0)
                   (or o 0)))))

;; Total surface water use, without hydrofracking.
(defmodel total-surface-water-use-no-fracking colorado:TotalSurfaceWaterUseNoFracking
  (measurement TotalSurfaceWaterUse "mm"  ;;This is an annual value
    :context [agricultural-surface-water-use residential-surface-water-use]
    :state   #(let [a (:agricultural-surface-water-use %)
                    r (:residential-surface-water-use  %)]
                (+ (or a 0)
                   (or r 0)))))

;;;-------------------------------------------------------------------
;;; Groundwater use models
;;;-------------------------------------------------------------------

;; Add data on well use if you get it and are able to include groundwater.
(defmodel annual-well-capacity AnnualWellCapacity
  (measurement AnnualWellCapacity "mm"))

;;;-------------------------------------------------------------------
;;; Identification models
;;;-------------------------------------------------------------------

(defmodel altitude geophysics:Altitude
  (measurement geophysics:Altitude "m"))

(defmodel flow-direction geophysics:FlowDirection
  (ranking geophysics:FlowDirection))

(defmodel streams-simple geofeatures:River ; This could be rasterized to speed the process, though probably not critical.
  (binary-coding geofeatures:River))

;; (defmodel groundwater-elevation GroundwaterElevation

(defmodel data-all WaterSupply
  (identification WaterSupply
    :context [runoff surface-water-sink
              total-surface-water-use altitude streams-simple]))

(defmodel data-all-no-fracking colorado:WaterSupplyNoFracking
  (identification WaterSupply
    :context [precipitation-annual surface-water-sink
              total-surface-water-use-no-fracking altitude streams-simple]))

;;;-------------------------------------------------------------------
;;; Flow models
;;;-------------------------------------------------------------------

(defmodel surface-flow SurfaceWaterMovement
  (span SurfaceWaterMovement
        AnnualRunoffSummed
        TotalSurfaceWaterUse
        SurfaceWaterSink
        nil
        (geophysics:Altitude geofeatures:River)
<<<<<<< HEAD
        :source-threshold   0.0
        :sink-threshold     0.0
        :use-threshold      0.0
=======
        :source-threshold   nil
        :sink-threshold     nil
        :use-threshold      nil
>>>>>>> 856ce498
        :trans-threshold    0.1
        :source-type        :finite
        :sink-type          :finite
        :use-type           :finite
        :benefit-type       :rival
        :downscaling-factor 1
        :rv-max-states      10
        :animation?         false
        ;; :save-file          (str (System/getProperty "user.home") "/water_colorado_data.clj")
        :context            [runoff surface-water-sink
                             total-surface-water-use altitude
                             streams-simple]
        :keep               [SurfaceWaterSupply
                             MaximumSurfaceWaterSink
                             SurfaceWaterDemand
                             PossibleSurfaceWaterFlow
                             PossibleSurfaceWaterSupply
                             PossibleSurfaceWaterUse
                             ActualSurfaceWaterFlow
                             UsedSurfaceWaterSupply
                             ActualSurfaceWaterSink
                             SatisfiedSurfaceWaterDemand
                             UnusableSurfaceWaterSupply
                             UnusableSurfaceWaterSink
                             InaccessibleSurfaceWaterDemand
                             SunkSurfaceWaterFlow
                             SunkSurfaceWaterSupply
                             BlockedSurfaceWaterDemand]))

(defmodel surface-flow-no-fracking colorado:SurfaceWaterMovementNoFracking
  (span SurfaceWaterMovement
        AnnualPrecipitation
        colorado:TotalSurfaceWaterUseNoFracking
        SurfaceWaterSink
        nil
        (geophysics:Altitude geofeatures:River)
<<<<<<< HEAD
        :source-threshold   0.0
        :sink-threshold     0.0
        :use-threshold      0.0
=======
        :source-threshold   nil
        :sink-threshold     nil
        :use-threshold      nil
>>>>>>> 856ce498
        :trans-threshold    0.1
        :source-type        :finite
        :sink-type          :finite
        :use-type           :finite
        :benefit-type       :rival
        :downscaling-factor 1
        :rv-max-states      10
        :animation?         false
        ;; :save-file          (str (System/getProperty "user.home") "/water_colorado_data_no_fracking.clj")
        :context            [precipitation-annual surface-water-sink
                             total-surface-water-use-no-fracking altitude
                             streams-simple]
        :keep               [SurfaceWaterSupply
                             MaximumSurfaceWaterSink
                             SurfaceWaterDemand
                             PossibleSurfaceWaterFlow
                             PossibleSurfaceWaterSupply
                             PossibleSurfaceWaterUse
                             ActualSurfaceWaterFlow
                             UsedSurfaceWaterSupply
                             ActualSurfaceWaterSink
                             SatisfiedSurfaceWaterDemand
                             UnusableSurfaceWaterSupply
                             UnusableSurfaceWaterSink
                             InaccessibleSurfaceWaterDemand
                             SunkSurfaceWaterFlow
                             SunkSurfaceWaterSupply
                             BlockedSurfaceWaterDemand]))

;; Flow model for groundwater
;; (defmodel groundwater-flow GroundwaterMovement
;;  (span GroundwaterMovement
;;    habitat:AnnualRecharge   
;;    Wells
;;    SurfaceWaterSinkClass ; Replace with proper GW sink class when it's ready
;;    nil
;;    geophysics:Altitude     ; Uncertain of dependencies here
;;      :source-threshold   1.0  ; Tough to define without further consideration of GW flow model
;;      :sink-threshold     1.0  ; Tough to define without further consideration of GW flow model
;;      :use-threshold      10.0 ; Tough to define without further consideration of GW flow model
;;      :trans-threshold    nil  ; Tough to define without further consideration of GW flow model
;;      :source-type      :finite
;;      :sink-type        :finite
;;      :use-type         :finite
;;      :benefit-type     :rival
;;      :downscaling-factor 3
;;      :rv-max-states      10 
;;      :save-file          (str (System/getProperty "user.home") "/water_san_pedro_data_groundwater.clj")
;;      :context [recharge groundwater-sink well-presence]
;;      :keep [GroundwaterRecharge        MaximumGroundwaterSink      GroundwaterDemand
;;             PossibleGroundwaterFlow    PossibleGroundwaterRecharge PossibleGroundwaterUse
;;             ActualGroundwaterFlow      UsedGroundwaterRechage      ActualGroundwaterSink          SatisfiedGroundwaterDemand
;;             UnusableGroundwaterRechage UnusableGroundwaterSink     InaccessibleGroundwaterDemand
;;             SunkGroundwaterFlow        SunkSurfaceWaterSupply      BlockedGroundwaterDemand])))

;;;-------------------------------------------------------------------
;;; Scenarios
;;;-------------------------------------------------------------------<|MERGE_RESOLUTION|>--- conflicted
+++ resolved
@@ -244,15 +244,9 @@
         SurfaceWaterSink
         nil
         (geophysics:Altitude geofeatures:River)
-<<<<<<< HEAD
-        :source-threshold   0.0
-        :sink-threshold     0.0
-        :use-threshold      0.0
-=======
         :source-threshold   nil
         :sink-threshold     nil
         :use-threshold      nil
->>>>>>> 856ce498
         :trans-threshold    0.1
         :source-type        :finite
         :sink-type          :finite
@@ -289,15 +283,9 @@
         SurfaceWaterSink
         nil
         (geophysics:Altitude geofeatures:River)
-<<<<<<< HEAD
-        :source-threshold   0.0
-        :sink-threshold     0.0
-        :use-threshold      0.0
-=======
         :source-threshold   nil
         :sink-threshold     nil
         :use-threshold      nil
->>>>>>> 856ce498
         :trans-threshold    0.1
         :source-type        :finite
         :sink-type          :finite
